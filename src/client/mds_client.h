--- conflicted
+++ resolved
@@ -37,12 +37,8 @@
 namespace curve {
 namespace client {
 class MetaCache;
-<<<<<<< HEAD
 struct LeaseRefreshResult;
-=======
-struct leaseRefreshResult;
-
->>>>>>> 2cf7c34f
+
 // MDSClient是client与MDS通信的唯一窗口
 class MDSClient {
  public:
