/*
 * Project: curve
 * File Created: Wednesday, 26th December 2018 3:48:08 pm
 * Author: tongguangxun
 * Copyright (c)￼ 2018 netease
 */
#include "include/curve_compiler_specific.h"
#include "src/client/client_config.h"
#include "src/client/iomanager4chunk.h"
#include "src/client/io_tracker.h"
#include "src/client/splitor.h"

namespace curve {
namespace client {
IOManager4Chunk::IOManager4Chunk() {
}

bool IOManager4Chunk::Initialize(IOOption_t ioOpt, MDSClient* mdsclient) {
    ioopt_ = ioOpt;
    mc_.Init(ioopt_.metaCacheOpt, mdsclient);
    Splitor::Init(ioopt_.ioSplitOpt);
    scheduler_ = new (std::nothrow) RequestScheduler();
    if (scheduler_ == nullptr ||
        -1 == scheduler_->Init(ioopt_.reqSchdulerOpt, &mc_, nullptr)) {
        LOG(ERROR) << "Init scheduler_ failed!";
        delete scheduler_;
        scheduler_ = nullptr;
        return false;
    }

    scheduler_->Run();
    return true;
}

void IOManager4Chunk::UnInitialize() {
    scheduler_->Fini();
    delete scheduler_;
    scheduler_ = nullptr;
}

<<<<<<< HEAD
int IOManager4Chunk::ReadSnapChunk(const ChunkIDInfo &chunkidinfo, uint64_t seq,
    uint64_t offset, uint64_t len, char *buf) {

    IOTracker temp(this, &mc_, scheduler_);
    temp.ReadSnapChunk(chunkidinfo, seq, offset, len, buf);
    return temp.Wait();
=======
int IOManager4Chunk::ReadSnapChunk(const ChunkIDInfo &chunkidinfo,
    uint64_t seq, uint64_t offset, uint64_t len,
    char *buf, SnapCloneClosure* scc) {

    IOTracker* temp = new IOTracker(this, &mc_, scheduler_);
    temp->ReadSnapChunk(chunkidinfo, seq, offset, len, buf, scc);
    return 0;
>>>>>>> 72014a25
}

int IOManager4Chunk::DeleteSnapChunkOrCorrectSn(const ChunkIDInfo &chunkidinfo,
    uint64_t correctedSeq) {

    IOTracker temp(this, &mc_, scheduler_);
    temp.DeleteSnapChunkOrCorrectSn(chunkidinfo, correctedSeq);
    return temp.Wait();
}

int IOManager4Chunk::GetChunkInfo(const ChunkIDInfo &chunkidinfo,
<<<<<<< HEAD
    ChunkInfoDetail *chunkInfo) {

=======
                                  ChunkInfoDetail *chunkInfo) {
>>>>>>> 72014a25
    IOTracker temp(this, &mc_, scheduler_);
    temp.GetChunkInfo(chunkidinfo, chunkInfo);
    return temp.Wait();
}

int IOManager4Chunk::CreateCloneChunk(const std::string &location,
<<<<<<< HEAD
    const ChunkIDInfo &chunkidinfo, uint64_t sn,
    uint64_t correntSn, uint64_t chunkSize) {

    IOTracker temp(this, &mc_, scheduler_);
    temp.CreateCloneChunk(location, chunkidinfo, sn, correntSn, chunkSize);
    return temp.Wait();
}

int IOManager4Chunk::RecoverChunk(const ChunkIDInfo &chunkidinfo,
    uint64_t offset, uint64_t len) {

    IOTracker temp(this, &mc_, scheduler_);
    temp.RecoverChunk(chunkidinfo, offset, len);
    return temp.Wait();
=======
    const ChunkIDInfo &chunkidinfo, uint64_t sn, uint64_t correntSn,
    uint64_t chunkSize, SnapCloneClosure* scc) {

    IOTracker* temp = new IOTracker(this, &mc_, scheduler_);
    temp->CreateCloneChunk(location, chunkidinfo, sn,
                           correntSn, chunkSize, scc);
    return 0;
}

int IOManager4Chunk::RecoverChunk(const ChunkIDInfo &chunkidinfo,
    uint64_t offset, uint64_t len, SnapCloneClosure* scc) {

    IOTracker* temp = new IOTracker(this, &mc_, scheduler_);
    temp->RecoverChunk(chunkidinfo, offset, len, scc);
    return 0;
>>>>>>> 72014a25
}

void IOManager4Chunk::HandleAsyncIOResponse(IOTracker* iotracker) {
    delete iotracker;
}

}   // namespace client
}   // namespace curve<|MERGE_RESOLUTION|>--- conflicted
+++ resolved
@@ -38,14 +38,6 @@
     scheduler_ = nullptr;
 }
 
-<<<<<<< HEAD
-int IOManager4Chunk::ReadSnapChunk(const ChunkIDInfo &chunkidinfo, uint64_t seq,
-    uint64_t offset, uint64_t len, char *buf) {
-
-    IOTracker temp(this, &mc_, scheduler_);
-    temp.ReadSnapChunk(chunkidinfo, seq, offset, len, buf);
-    return temp.Wait();
-=======
 int IOManager4Chunk::ReadSnapChunk(const ChunkIDInfo &chunkidinfo,
     uint64_t seq, uint64_t offset, uint64_t len,
     char *buf, SnapCloneClosure* scc) {
@@ -53,7 +45,6 @@
     IOTracker* temp = new IOTracker(this, &mc_, scheduler_);
     temp->ReadSnapChunk(chunkidinfo, seq, offset, len, buf, scc);
     return 0;
->>>>>>> 72014a25
 }
 
 int IOManager4Chunk::DeleteSnapChunkOrCorrectSn(const ChunkIDInfo &chunkidinfo,
@@ -65,34 +56,13 @@
 }
 
 int IOManager4Chunk::GetChunkInfo(const ChunkIDInfo &chunkidinfo,
-<<<<<<< HEAD
-    ChunkInfoDetail *chunkInfo) {
-
-=======
                                   ChunkInfoDetail *chunkInfo) {
->>>>>>> 72014a25
     IOTracker temp(this, &mc_, scheduler_);
     temp.GetChunkInfo(chunkidinfo, chunkInfo);
     return temp.Wait();
 }
 
 int IOManager4Chunk::CreateCloneChunk(const std::string &location,
-<<<<<<< HEAD
-    const ChunkIDInfo &chunkidinfo, uint64_t sn,
-    uint64_t correntSn, uint64_t chunkSize) {
-
-    IOTracker temp(this, &mc_, scheduler_);
-    temp.CreateCloneChunk(location, chunkidinfo, sn, correntSn, chunkSize);
-    return temp.Wait();
-}
-
-int IOManager4Chunk::RecoverChunk(const ChunkIDInfo &chunkidinfo,
-    uint64_t offset, uint64_t len) {
-
-    IOTracker temp(this, &mc_, scheduler_);
-    temp.RecoverChunk(chunkidinfo, offset, len);
-    return temp.Wait();
-=======
     const ChunkIDInfo &chunkidinfo, uint64_t sn, uint64_t correntSn,
     uint64_t chunkSize, SnapCloneClosure* scc) {
 
@@ -108,7 +78,6 @@
     IOTracker* temp = new IOTracker(this, &mc_, scheduler_);
     temp->RecoverChunk(chunkidinfo, offset, len, scc);
     return 0;
->>>>>>> 72014a25
 }
 
 void IOManager4Chunk::HandleAsyncIOResponse(IOTracker* iotracker) {
