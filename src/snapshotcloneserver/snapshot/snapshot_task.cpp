/*
 * Project: curve
 * Created Date: Wed Sep 18 2019
 * Author: xuchaojie
 * Copyright (c) 2019 netease
 */

#include <list>

#include "src/common/timeutility.h"
#include "src/snapshotcloneserver/snapshot/snapshot_task.h"

namespace curve {
namespace snapshotcloneserver {

void ReadChunkSnapshotClosure::Run() {
    std::unique_ptr<ReadChunkSnapshotClosure> self_guard(this);
    context_->retCode = GetRetCode();
    if (context_->retCode < 0) {
        LOG(WARNING) << "ReadChunkSnapshotClosure return fail"
                     << ", ret = " << context_->retCode
                     << ", index = " << context_->partIndex
                     << ", logicalPool = " << context_->cidInfo.lpid_
                     << ", copysetId = " << context_->cidInfo.cpid_
                     << ", chunkId = " << context_->cidInfo.cid_
                     << ", seqNum = " << context_->seqNum;
    }
    tracker_->PushResultContext(context_);
    tracker_->HandleResponse(context_->retCode);
    return;
}

/**
 * @brief 转储快照的单个chunk
 * @detail
 *  由于单个chunk过大，chunk转储分片进行，分片大小为chunkSplitSize_，
 *  步骤如下：
 *  1. 创建一个转储任务transferTask，并调用DataChunkTranferInit初始化
 *  2. 调用ReadChunkSnapshot从curvefs读取chunk的一个分片
 *  3. 调用DataChunkTranferAddPart转储一个分片
 *  4. 重复2、3直到所有分片转储完成，调用DataChunkTranferComplete结束转储任务
 *  5. 中间如有读取或转储发生错误，则调用DataChunkTranferAbort放弃转储，
 *  并返回错误码
 *
 * @return 错误码
 */
int TransferSnapshotDataChunkTask::TransferSnapshotDataChunk() {
    ChunkDataName name = taskInfo_->name_;
    uint64_t chunkSize = taskInfo_->chunkSize_;
    ChunkIDInfo cidInfo = taskInfo_->cidInfo_;
    uint64_t chunkSplitSize = taskInfo_->chunkSplitSize_;

    std::shared_ptr<TransferTask> transferTask =
        std::make_shared<TransferTask>();
    int ret = dataStore_->DataChunkTranferInit(name,
            transferTask);
    if (ret < 0) {
        LOG(ERROR) << "DataChunkTranferInit error, "
                   << " ret = " << ret
                   << ", chunkDataName = " << name.ToDataChunkKey()
                   << ", logicalPool = " << cidInfo.lpid_
                   << ", copysetId = " << cidInfo.cpid_
                   << ", chunkId = " << cidInfo.cid_;
        return ret;
    }

    auto tracker = std::make_shared<ReadChunkSnapshotTaskTracker>();
    for (uint64_t i = 0;
        i < chunkSize / chunkSplitSize;
        i++) {
        auto context = std::make_shared<ReadChunkSnapshotContext>();
        context->cidInfo = taskInfo_->cidInfo_;
        context->seqNum = taskInfo_->name_.chunkSeqNum_;
        context->partIndex = i;
        context->buf = std::unique_ptr<char[]>(new char[chunkSplitSize]);
        context->len = chunkSplitSize;
        context->startTime = TimeUtility::GetTimeofDaySec();
        context->clientAsyncMethodRetryTimeSec =
            taskInfo_->clientAsyncMethodRetryTimeSec_;
        ret = StartAsyncReadChunkSnapshot(tracker, context);
        if (ret < 0) {
            break;
        }
        if (tracker->GetTaskNum() >= taskInfo_->readChunkSnapshotConcurrency_) {
            tracker->WaitSome(1);
        }
        std::list<ReadChunkSnapshotContextPtr> results =
            tracker->PopResultContexts();
<<<<<<< HEAD
        for (auto context : results) {
            if (context->retCode < 0) {
                uint64_t nowTime = TimeUtility::GetTimeofDaySec();
                if (nowTime - context->startTime <
                    context->clientAsyncMethodRetryTimeSec) {
                    // retry
                    std::this_thread::sleep_for(
                        std::chrono::milliseconds(
                            taskInfo_->clientAsyncMethodRetryIntervalMs_));
                    ret = StartAsyncReadChunkSnapshot(tracker, context);
                    if (ret < 0) {
                        break;
                    }
                } else {
                    ret = context->retCode;
                    LOG(ERROR) << "ReadChunkSnapshot tracker GetResult fail"
                               << ", ret = " << ret;
                    break;
                }
            } else {
                ret = dataStore_->DataChunkTranferAddPart(
                    taskInfo_->name_,
                    transferTask,
                    context->partIndex,
                    context->len,
                    context->buf.get());
                if (ret < 0) {
                    LOG(ERROR) << "DataChunkTranferAddPart fail"
                               << ", ret = " << ret
                               << ", chunkDataName = "
                               << taskInfo_->name_.ToDataChunkKey()
                               << ", index = " << context->partIndex;
                    break;
                }
            }
=======
        ret = HandleReadChunkSnapshotResultsAndRetry(
            tracker, transferTask, results);
        if (ret < 0) {
            break;
>>>>>>> 71d22a5b
        }
    }
    if (ret >= 0) {
        do {
            tracker->WaitSome(1);
            std::list<ReadChunkSnapshotContextPtr> results =
                tracker->PopResultContexts();
            if (0 == results.size()) {
                // 已经完成，没有新的结果了
                break;
            }
            ret = HandleReadChunkSnapshotResultsAndRetry(
                tracker, transferTask, results);
            if (ret < 0) {
                break;
            }
        } while (true);
        if (ret >= 0) {
            ret =
                dataStore_->DataChunkTranferComplete(name, transferTask);
            if (ret < 0) {
                LOG(ERROR) << "DataChunkTranferComplete fail"
                           << ", ret = " << ret
                           << ", chunkDataName = " << name.ToDataChunkKey()
                           << ", logicalPool = " << cidInfo.lpid_
                           << ", copysetId = " << cidInfo.cpid_
                           << ", chunkId = " << cidInfo.cid_;
            }
        }
    }
    if (ret < 0) {
            int ret2 =
                dataStore_->DataChunkTranferAbort(
                name,
                transferTask);
            if (ret2 < 0) {
                LOG(ERROR) << "DataChunkTranferAbort fail"
                           << ", ret = " << ret2
                           << ", chunkDataName = " << name.ToDataChunkKey()
                           << ", logicalPool = " << cidInfo.lpid_
                           << ", copysetId = " << cidInfo.cpid_
                           << ", chunkId = " << cidInfo.cid_;
            }
        return ret;
    }
    return kErrCodeSuccess;
}

int TransferSnapshotDataChunkTask::StartAsyncReadChunkSnapshot(
    std::shared_ptr<ReadChunkSnapshotTaskTracker> tracker,
    std::shared_ptr<ReadChunkSnapshotContext> context) {
    ReadChunkSnapshotClosure *cb =
        new ReadChunkSnapshotClosure(tracker, context);
    tracker->AddOneTrace();
    uint64_t offset = context->partIndex * context->len;
    LOG_EVERY_SECOND(INFO) << "Doing ReadChunkSnapshot"
                           << ", logicalPool = " << context->cidInfo.lpid_
                           << ", copysetId = " << context->cidInfo.cpid_
                           << ", chunkId = " << context->cidInfo.cid_
                           << ", seqNum = " << context->seqNum
                           << ", offset = " << offset;
    int ret = client_->ReadChunkSnapshot(
        context->cidInfo,
        context->seqNum,
        offset,
        context->len,
        context->buf.get(),
        cb);
    if (ret < 0) {
        LOG(ERROR) << "ReadChunkSnapshot error, "
                   << " ret = " << ret
                   << ", logicalPool = " << context->cidInfo.lpid_
                   << ", copysetId = " << context->cidInfo.cpid_
                   << ", chunkId = " << context->cidInfo.cid_
                   << ", seqNum = " << context->seqNum
                   << ", offset = " << offset;
        return ret;
    }
    return kErrCodeSuccess;
}

int TransferSnapshotDataChunkTask::HandleReadChunkSnapshotResultsAndRetry(
    std::shared_ptr<ReadChunkSnapshotTaskTracker> tracker,
    std::shared_ptr<TransferTask> transferTask,
    const std::list<ReadChunkSnapshotContextPtr> &results) {
    int ret = kErrCodeSuccess;
    for (auto context : results) {
        if (context->retCode < 0) {
            uint64_t nowTime = TimeUtility::GetTimeofDaySec();
            if (nowTime - context->startTime <
                context->clientAsyncMethodRetryTimeSec) {
                // retry
                std::this_thread::sleep_for(
                    std::chrono::milliseconds(
                        taskInfo_->clientAsyncMethodRetryIntervalMs_));
                ret = StartAsyncReadChunkSnapshot(tracker, context);
                if (ret < 0) {
                    return ret;
                }
            } else {
                ret = context->retCode;
                LOG(ERROR) << "ReadChunkSnapshot tracker GetResult fail"
                           << ", ret = " << ret;
                return ret;
            }
        } else {
            ret = dataStore_->DataChunkTranferAddPart(
                taskInfo_->name_,
                transferTask,
                context->partIndex,
                context->len,
                context->buf.get());
            if (ret < 0) {
                LOG(ERROR) << "DataChunkTranferAddPart fail"
                           << ", ret = " << ret
                           << ", chunkDataName = "
                           << taskInfo_->name_.ToDataChunkKey()
                           << ", index = " << context->partIndex;
                return ret;
            }
        }
    }
    return ret;
}

}  // namespace snapshotcloneserver
}  // namespace curve<|MERGE_RESOLUTION|>--- conflicted
+++ resolved
@@ -86,48 +86,10 @@
         }
         std::list<ReadChunkSnapshotContextPtr> results =
             tracker->PopResultContexts();
-<<<<<<< HEAD
-        for (auto context : results) {
-            if (context->retCode < 0) {
-                uint64_t nowTime = TimeUtility::GetTimeofDaySec();
-                if (nowTime - context->startTime <
-                    context->clientAsyncMethodRetryTimeSec) {
-                    // retry
-                    std::this_thread::sleep_for(
-                        std::chrono::milliseconds(
-                            taskInfo_->clientAsyncMethodRetryIntervalMs_));
-                    ret = StartAsyncReadChunkSnapshot(tracker, context);
-                    if (ret < 0) {
-                        break;
-                    }
-                } else {
-                    ret = context->retCode;
-                    LOG(ERROR) << "ReadChunkSnapshot tracker GetResult fail"
-                               << ", ret = " << ret;
-                    break;
-                }
-            } else {
-                ret = dataStore_->DataChunkTranferAddPart(
-                    taskInfo_->name_,
-                    transferTask,
-                    context->partIndex,
-                    context->len,
-                    context->buf.get());
-                if (ret < 0) {
-                    LOG(ERROR) << "DataChunkTranferAddPart fail"
-                               << ", ret = " << ret
-                               << ", chunkDataName = "
-                               << taskInfo_->name_.ToDataChunkKey()
-                               << ", index = " << context->partIndex;
-                    break;
-                }
-            }
-=======
         ret = HandleReadChunkSnapshotResultsAndRetry(
             tracker, transferTask, results);
         if (ret < 0) {
             break;
->>>>>>> 71d22a5b
         }
     }
     if (ret >= 0) {
