--- conflicted
+++ resolved
@@ -449,13 +449,6 @@
                    << " chunkid: " << request_->chunkid()
                    << " data size: " << request_->size()
                    << " data store return: " << ret;
-    } else {
-        LOG(ERROR) << "write failed: "
-                   << " logic pool id: " << request_->logicpoolid()
-                   << " copyset id: " << request_->copysetid()
-                   << " chunkid: " << request_->chunkid()
-                   << " data size: " << request_->size()
-                   << " data store return: " << ret;
         response_->set_status(
             CHUNK_OP_STATUS::CHUNK_OP_STATUS_FAILURE_UNKNOWN);
     }
@@ -489,7 +482,6 @@
         LOG(FATAL) << "write failed: "
                    << " logic pool id: " << request.logicpoolid()
                    << " copyset id: " << request.copysetid()
-<<<<<<< HEAD
                    << " chunkid: " << request.chunkid()
                    << " data size: " << request.size()
                    << " data store return: " << ret;
@@ -500,18 +492,6 @@
                    << " chunkid: " << request.chunkid()
                    << " data size: " << request.size()
                    << " data store return: " << ret;
-=======
-                   << " chunkid: " << request.chunkid()
-                   << " data size: " << request.size()
-                   << " data store return: " << ret;
-    } else {
-        LOG(ERROR) << "write failed: "
-                   << " logic pool id: " << request.logicpoolid()
-                   << " copyset id: " << request.copysetid()
-                   << " chunkid: " << request.chunkid()
-                   << " data size: " << request.size()
-                   << " data store return: " << ret;
->>>>>>> 72014a25
     }
 }
 
@@ -753,10 +733,6 @@
                    << " chunkid: " << request_->chunkid()
                    << " offset: " << request_->offset()
                    << " length: " << request_->size();
-<<<<<<< HEAD
-        response_->set_status(CHUNK_OP_STATUS::CHUNK_OP_STATUS_FAILURE_UNKNOWN);
-=======
->>>>>>> 72014a25
     } else {
         LOG(ERROR) << "paste chunk failed: "
                    << " logic pool id: " << request_->logicpoolid()
@@ -765,15 +741,6 @@
                    << " offset: " << request_->offset()
                    << " length: " << request_->size();
         response_->set_status(CHUNK_OP_STATUS::CHUNK_OP_STATUS_FAILURE_UNKNOWN);
-<<<<<<< HEAD
-    }
-    if (readRequest_ != nullptr) {
-        auto maxIndex = (index > node_->GetAppliedIndex()
-                        ? index
-                        : node_->GetAppliedIndex());
-        readRequest_->response_->set_appliedindex(maxIndex);
-=======
->>>>>>> 72014a25
     }
 
     auto maxIndex = (index > node_->GetAppliedIndex()
