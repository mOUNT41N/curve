/*
 *  Copyright (c) 2020 NetEase Inc.
 *
 *  Licensed under the Apache License, Version 2.0 (the "License");
 *  you may not use this file except in compliance with the License.
 *  You may obtain a copy of the License at
 *
 *      http://www.apache.org/licenses/LICENSE-2.0
 *
 *  Unless required by applicable law or agreed to in writing, software
 *  distributed under the License is distributed on an "AS IS" BASIS,
 *  WITHOUT WARRANTIES OR CONDITIONS OF ANY KIND, either express or implied.
 *  See the License for the specific language governing permissions and
 *  limitations under the License.
 */

/*
 * Project: Curve
 *
 * History:
 *          2018/12/20  Wenyu Zhou   Initial version
 */

#include <sys/statvfs.h>
#include <sys/time.h>
#include <brpc/channel.h>
#include <brpc/controller.h>
#include <braft/closure_helper.h>

#include <vector>
#include <memory>

#include "src/fs/fs_common.h"
#include "src/common/timeutility.h"
#include "src/chunkserver/heartbeat.h"
#include "src/common/uri_parser.h"
#include "src/chunkserver/heartbeat_helper.h"

using curve::fs::FileSystemInfo;

namespace curve {
namespace chunkserver {
TaskStatus Heartbeat::PurgeCopyset(LogicPoolID poolId, CopysetID copysetId) {
    if (!copysetMan_->PurgeCopysetNodeData(poolId, copysetId)) {
        LOG(ERROR) << "Failed to clean copyset "
                   << ToGroupIdStr(poolId, copysetId) << " and its data.";

        return TaskStatus(-1, "Failed to clean copyset");
    }

    LOG(INFO) << "Successfully cleaned copyset "
              << ToGroupIdStr(poolId, copysetId) << " and its data.";

    return TaskStatus::OK();
}

int Heartbeat::Init(const HeartbeatOptions &options) {
    toStop_.store(false, std::memory_order_release);
    options_ = options;

    butil::ip_t csIp;
    storePath_ = curve::common::UriParser::GetPathFromUri(options_.storeUri);
    if (butil::str2ip(options_.ip.c_str(), &csIp) < 0) {
        LOG(ERROR) << "Invalid Chunkserver IP provided: " << options_.ip;
        return -1;
    }
    csEp_ = butil::EndPoint(csIp, options_.port);
    LOG(INFO) << "Chunkserver address: " << options_.ip << ":" << options_.port;

    // mdsEps不能为空
    ::curve::common::SplitString(options_.mdsListenAddr, ",", &mdsEps_);
    if (mdsEps_.empty()) {
        LOG(ERROR) << "Invalid mds ip provided: " << options_.mdsListenAddr;
        return -1;
    }
    // 检查每个地址的合法性
    for (auto addr : mdsEps_) {
        butil::EndPoint endpt;
        if (butil::str2endpoint(addr.c_str(), &endpt) < 0) {
            LOG(ERROR) << "Invalid sub mds ip:port provided: " << addr;
            return -1;
        }
    }

    inServiceIndex_ = 0;
    LOG(INFO) << "MDS address: " << options_.mdsListenAddr;

    copysetMan_ = options.copysetNodeManager;

    // 初始化timer
    waitInterval_.Init(options_.intervalSec * 1000);

    // 获取当前unix时间戳
    startUpTime_ = ::curve::common::TimeUtility::GetTimeofDaySec();

    // init scanManager
    scanMan_ = options.scanManager;
    return 0;
}

int Heartbeat::Run() {
    // start scan thread
    hbThread_ = Thread(&Heartbeat::HeartbeatWorker, this);
    return 0;
}

int Heartbeat::Stop() {
    LOG(INFO) << "Stopping Heartbeat manager.";

    waitInterval_.StopWait();
    toStop_.store(true, std::memory_order_release);
    hbThread_.join();

    LOG(INFO) << "Stopped Heartbeat manager.";
    return 0;
}

int Heartbeat::Fini() {
    Stop();
    // stop scan thread
    LOG(INFO) << "Heartbeat manager cleaned up.";
    return 0;
}

int Heartbeat::GetFileSystemSpaces(size_t* capacity, size_t* avail) {
    int ret;
    struct FileSystemInfo info;

    ret = options_.fs->Statfs(storePath_, &info);
    if (ret != 0) {
        LOG(ERROR) << "Failed to get file system space information, "
                   << " error message: " << strerror(errno);
        return -1;
    }

    *capacity = info.total;
    *avail = info.available;

    return 0;
}

int Heartbeat::BuildCopysetInfo(curve::mds::heartbeat::CopySetInfo* info,
                                CopysetNodePtr copyset) {
    int ret;
    LogicPoolID poolId = copyset->GetLogicPoolId();
    CopysetID copysetId = copyset->GetCopysetId();

    info->set_logicalpoolid(poolId);
    info->set_copysetid(copysetId);
    info->set_epoch(copyset->GetConfEpoch());

    // for scan
    info->set_scaning(copyset->GetScan());
    if (copyset->GetLastScan() > 0) {
        info->set_lastscansec(copyset->GetLastScan());
    }
    auto failedScanMaps = copyset->GetFailedScanMap();
    if (!failedScanMaps.empty()) {
        for (auto &map : failedScanMaps) {
            info->add_scanmap()->CopyFrom(map);
        }
    }

    std::vector<Peer> peers;
    copyset->ListPeers(&peers);
    for (Peer peer : peers) {
        auto replica = info->add_peers();
        replica->set_address(peer.address().c_str());
    }

    PeerId leader = copyset->GetLeaderId();
    auto replica = new ::curve::common::Peer();
    replica->set_address(leader.to_string());
    info->set_allocated_leaderpeer(replica);

    curve::mds::heartbeat::CopysetStatistics* stats =
        new curve::mds::heartbeat::CopysetStatistics();
    CopysetMetricPtr copysetMetric =
        ChunkServerMetric::GetInstance()->GetCopysetMetric(poolId, copysetId);
    if (copysetMetric != nullptr) {
        IOMetricPtr readMetric =
            copysetMetric->GetIOMetric(CSIOMetricType::READ_CHUNK);
        IOMetricPtr writeMetric =
            copysetMetric->GetIOMetric(CSIOMetricType::WRITE_CHUNK);
        if (readMetric != nullptr && writeMetric != nullptr) {
            stats->set_readrate(readMetric->bps_.get_value(1));
            stats->set_writerate(writeMetric->bps_.get_value(1));
            stats->set_readiops(readMetric->iops_.get_value(1));
            stats->set_writeiops(writeMetric->iops_.get_value(1));
            info->set_allocated_stats(stats);
        } else {
            LOG(ERROR) << "Failed to get copyset io metric."
                       << "logic pool id: " << poolId
                       << ", copyset id: " << copysetId;
        }
    }

    ConfigChangeType type;
    Configuration conf;
    Peer peer;

    if ((ret = copyset->GetConfChange(&type, &conf, &peer)) != 0) {
        LOG(ERROR) << "Failed to get config change state of copyset "
                   << ToGroupIdStr(poolId, copysetId);
        return ret;
    } else if (type == curve::mds::heartbeat::NONE) {
        return 0;
    }

    ConfigChangeInfo* confChxInfo = new ConfigChangeInfo();
    replica = new(std::nothrow) ::curve::common::Peer();
    if (replica == nullptr) {
        LOG(ERROR) << "apply memory error";
        return -1;
    }
    replica->set_address(peer.address());
    confChxInfo->set_allocated_peer(replica);
    confChxInfo->set_type(type);
    confChxInfo->set_finished(false);
    info->set_allocated_configchangeinfo(confChxInfo);

    return 0;
}

int Heartbeat::BuildRequest(HeartbeatRequest* req) {
    int ret;

    req->set_chunkserverid(options_.chunkserverId);
    req->set_token(options_.chunkserverToken);
    req->set_starttime(startUpTime_);
    req->set_ip(options_.ip);
    req->set_port(options_.port);

    /*
     * TODO(wenyu): DiskState field is not valid yet until disk health feature
     * is ready
     */
    curve::mds::heartbeat::DiskState* diskState =
                    new curve::mds::heartbeat::DiskState();
    diskState->set_errtype(0);
    diskState->set_errmsg("");
    req->set_allocated_diskstate(diskState);

    ChunkServerMetric* metric = ChunkServerMetric::GetInstance();
    curve::mds::heartbeat::ChunkServerStatisticInfo* stats =
        new curve::mds::heartbeat::ChunkServerStatisticInfo();
    IOMetricPtr readMetric = metric->GetIOMetric(CSIOMetricType::READ_CHUNK);
    IOMetricPtr writeMetric = metric->GetIOMetric(CSIOMetricType::WRITE_CHUNK);
    if (readMetric != nullptr && writeMetric != nullptr) {
        stats->set_readrate(readMetric->bps_.get_value(1));
        stats->set_writerate(writeMetric->bps_.get_value(1));
        stats->set_readiops(readMetric->iops_.get_value(1));
        stats->set_writeiops(writeMetric->iops_.get_value(1));
    }
    CopysetNodeOptions opt = copysetMan_->GetCopysetNodeOptions();
    uint64_t chunkFileSize = opt.maxChunkSize;
    uint64_t walSegmentFileSize = opt.maxWalSegmentSize;
    uint64_t usedChunkSize = metric->GetTotalSnapshotCount() * chunkFileSize
                           + metric->GetTotalChunkCount() * chunkFileSize;
    uint64_t usedWalSegmentSize = metric->GetTotalWalSegmentCount()
                                * walSegmentFileSize;
    uint64_t trashedChunkSize = metric->GetChunkTrashedCount() * chunkFileSize;
    uint64_t leftChunkSize = metric->GetChunkLeftCount() * chunkFileSize;
    // leftWalSegmentSize will be 0 when CHUNK and WAL share file pool
    uint64_t leftWalSegmentSize = metric->GetWalSegmentLeftCount()
                                * walSegmentFileSize;

    stats->set_chunksizeusedbytes(usedChunkSize+usedWalSegmentSize);
    stats->set_chunksizeleftbytes(leftChunkSize+leftWalSegmentSize);
    stats->set_chunksizetrashedbytes(trashedChunkSize);
    req->set_allocated_stats(stats);

    size_t cap, avail;
    ret = GetFileSystemSpaces(&cap, &avail);
    if (ret != 0) {
        LOG(ERROR) << "Failed to get file system space information for path "
                   << storePath_;
        return -1;
    }
    req->set_diskcapacity(cap);
    req->set_diskused(cap - avail);

    std::vector<CopysetNodePtr> copysets;
    copysetMan_->GetAllCopysetNodes(&copysets);

    req->set_copysetcount(copysets.size());
    int leaders = 0;

    for (CopysetNodePtr copyset : copysets) {
        curve::mds::heartbeat::CopySetInfo* info = req->add_copysetinfos();

        ret = BuildCopysetInfo(info, copyset);
        if (ret != 0) {
            LOG(ERROR) << "Failed to build heartbeat information of copyset "
                       << ToGroupIdStr(copyset->GetLogicPoolId(),
                                     copyset->GetCopysetId());
            continue;
        }
        if (copyset->IsLeaderTerm()) {
            ++leaders;
        }
    }
    req->set_leadercount(leaders);

    return 0;
}

void Heartbeat::DumpHeartbeatRequest(const HeartbeatRequest& request) {
    DVLOG(6) << "Heartbeat request: Chunkserver ID: "
             << request.chunkserverid()
             << ", IP: " << request.ip() << ", port: " << request.port()
             << ", copyset count: " << request.copysetcount()
             << ", leader count: " << request.leadercount();
    for (int i = 0; i < request.copysetinfos_size(); i ++) {
        const curve::mds::heartbeat::CopySetInfo& info =
            request.copysetinfos(i);

        std::string peersStr = "";
        for (int j = 0; j < info.peers_size(); j ++) {
            peersStr += info.peers(j).address() + ",";
        }

        DVLOG(6) << "Copyset " << i << " "
                 << ToGroupIdStr(info.logicalpoolid(), info.copysetid())
                 << ", epoch: " << info.epoch()
                 << ", leader: " << info.leaderpeer().address()
                 << ", peers: " << peersStr;

        if (info.has_configchangeinfo()) {
            const ConfigChangeInfo& cxInfo = info.configchangeinfo();
            DVLOG(6) << "Config change info: peer: " << cxInfo.peer().address()
                     << ", finished: " << cxInfo.finished()
                     << ", errno: " << cxInfo.err().errtype()
                     << ", errmsg: " << cxInfo.err().errmsg();
        }
    }
}

void Heartbeat::DumpHeartbeatResponse(const HeartbeatResponse& response) {
    int count = response.needupdatecopysets_size();
    if (count > 0) {
        LOG(INFO) << "Received " << count << " config change commands:";
        for (int i = 0; i < count; i ++) {
            CopySetConf conf = response.needupdatecopysets(i);

            int type = (conf.has_type()) ? conf.type() : 0;
            std::string item = (conf.has_configchangeitem()) ?
                conf.configchangeitem().address() : "";

            std::string peersStr = "";
            for (int j = 0; j < conf.peers_size(); j ++) {
                peersStr += conf.peers(j).address();
            }

            LOG(INFO) << "Config change " << i << ": "
                     << "Copyset < " << conf.logicalpoolid()
                     << ", " << conf.copysetid() << ">, epoch: "
                     << conf.epoch() << ", Peers: " << peersStr
                     << ", type: " << type << ", item: " << item;
        }
    } else {
        LOG(INFO) << "Received no config change command.";
    }
}

int Heartbeat::SendHeartbeat(const HeartbeatRequest& request,
                             HeartbeatResponse* response) {
    brpc::Channel channel;
    if (channel.Init(mdsEps_[inServiceIndex_].c_str(), NULL) != 0) {
        LOG(ERROR) << csEp_.ip << ":" << csEp_.port
                   << " Fail to init channel to MDS "
                   << mdsEps_[inServiceIndex_];
        return -1;
    }

    curve::mds::heartbeat::HeartbeatService_Stub stub(&channel);
    brpc::Controller cntl;
    cntl.set_timeout_ms(options_.timeout);

    DumpHeartbeatRequest(request);

    stub.ChunkServerHeartbeat(&cntl, &request, response, nullptr);
    if (cntl.Failed()) {
        if (cntl.ErrorCode() == EHOSTDOWN ||
            cntl.ErrorCode() == ETIMEDOUT ||
            cntl.ErrorCode() == brpc::ELOGOFF ||
            cntl.ErrorCode() == brpc::ERPCTIMEDOUT) {
            LOG(WARNING) << "current mds: " << mdsEps_[inServiceIndex_]
                         << " is shutdown or going to quit";
            inServiceIndex_ = (inServiceIndex_ + 1) % mdsEps_.size();
            LOG(INFO) << "next heartbeat switch to "
                      << mdsEps_[inServiceIndex_];
        } else {
            LOG(ERROR) << csEp_.ip << ":" << csEp_.port
                    << " Fail to send heartbeat to MDS "
                    << mdsEps_[inServiceIndex_] << ","
                    << " cntl errorCode: " << cntl.ErrorCode()
                    << " cntl error: " << cntl.ErrorText();
        }
        return -1;
    } else {
        DumpHeartbeatResponse(*response);
    }

    return 0;
}

int Heartbeat::ExecTask(const HeartbeatResponse& response) {
    int count = response.needupdatecopysets_size();
    for (int i = 0; i < count; i ++) {
        CopySetConf conf = response.needupdatecopysets(i);
        CopysetNodePtr copyset = copysetMan_->GetCopysetNode(
                conf.logicalpoolid(), conf.copysetid());

        // 判断copyconf是否合法
        if (!HeartbeatHelper::CopySetConfValid(conf, copyset)) {
            continue;
        }

        // 解析该chunkserver上的copyset是否需要删除
        // 需要删除则清理copyset
        if (HeartbeatHelper::NeedPurge(csEp_, conf, copyset)) {
            LOG(INFO) << "Clean peer " << csEp_ << " of copyset("
                << conf.logicalpoolid() << "," << conf.copysetid()
                << "), groupId: "
                << ToGroupIdStr(conf.logicalpoolid(), conf.copysetid());
            PurgeCopyset(conf.logicalpoolid(), conf.copysetid());
            continue;
        }

        // 解析是否有配置变更需要执行
        if (!conf.has_type()) {
            LOG(INFO) << "Failed to parse task for copyset("
                << conf.logicalpoolid() << "," << conf.copysetid()
                << "), groupId: "
                << ToGroupIdStr(conf.logicalpoolid(), conf.copysetid());
            continue;
        }

        // 如果有配置变更需要执行，下发变更到copyset
        if (!HeartbeatHelper::PeerVaild(conf.configchangeitem().address())) {
            continue;
        }

        if (conf.epoch() != copyset->GetConfEpoch()) {
            LOG(WARNING) << "Config change epoch:" << conf.epoch()
                << " is not same as current:" << copyset->GetConfEpoch()
                << " on copyset("
                << conf.logicalpoolid() << "," <<  conf.copysetid()
                << "), groupId: "
                << ToGroupIdStr(conf.logicalpoolid(), conf.copysetid())
                << ", refuse change";
            continue;
        }

        // 根据不同的变更类型下发配置
        switch (conf.type()) {
        case curve::mds::heartbeat::TRANSFER_LEADER:
            {
                if (!HeartbeatHelper::ChunkServerLoadCopySetFin(
                        conf.configchangeitem().address())) {
                    LOG(INFO) << "Transfer leader to "
                        << conf.configchangeitem().address() << " on copyset"
                        << ToGroupIdStr(conf.logicalpoolid(), conf.copysetid())
                        << " reject. target chunkserver is loading copyset";
                    break;
                }

                LOG(INFO) << "Transfer leader to "
                    << conf.configchangeitem().address() << " on copyset"
                    << ToGroupIdStr(conf.logicalpoolid(), conf.copysetid());
                copyset->TransferLeader(conf.configchangeitem());
                break;
            }

        case curve::mds::heartbeat::ADD_PEER:
            LOG(INFO) << "Adding peer " << conf.configchangeitem().address()
                << " to copyset"
                << ToGroupIdStr(conf.logicalpoolid(), conf.copysetid());
            copyset->AddPeer(conf.configchangeitem());
            break;

        case curve::mds::heartbeat::REMOVE_PEER:
            LOG(INFO) << "Removing peer " << conf.configchangeitem().address()
                << " from copyset"
                << ToGroupIdStr(conf.logicalpoolid(), conf.copysetid());
            copyset->RemovePeer(conf.configchangeitem());
            break;

        case curve::mds::heartbeat::CHANGE_PEER:
            {
                std::vector<Peer> newPeers;
                if (HeartbeatHelper::BuildNewPeers(conf, &newPeers)) {
                    LOG(INFO) << "Change peer from "
                        << conf.oldpeer().address() << " to "
                        << conf.configchangeitem().address() << " on copyset"
                        << ToGroupIdStr(conf.logicalpoolid(), conf.copysetid());
                    copyset->ChangePeer(newPeers);
                } else {
                    LOG(ERROR) << "Build new peer for copyset"
                        << ToGroupIdStr(conf.logicalpoolid(), conf.copysetid())
                        << " failed";
                }
            }
            break;

        case curve::mds::heartbeat::START_SCAN_PEER:
            {
                ConfigChangeType type;
                Configuration tmpConf;
                Peer peer;
                LogicPoolID poolId = conf.logicalpoolid();
                CopysetID copysetId = conf.copysetid();
                int ret = copyset->GetConfChange(&type, &tmpConf, &peer);
                // if copyset happen conf change, can't scan and wait retry
<<<<<<< HEAD
                if (0 != ret) {
=======
                if ((ret = copyset->GetConfChange(&type,
                                                &confTemp, &peer)) != 0) {
>>>>>>> 994f2e56
                    LOG(ERROR) << "Failed to get config change state of copyset"
                               << ToGroupIdStr(poolId, copysetId);
                    return ret;
                }  else if (type != curve::mds::heartbeat::NONE) {
                    LOG(INFO) << "drop scan peer request to copyset: "
                              << ToGroupIdStr(poolId, copysetId)
                              << " because exist config"
                              << " ConfigChangeType: " << type;
                }  else {
                    LOG(INFO) << "Scan peer "
                              << conf.configchangeitem().address()
                              << "to copyset "
                              << ToGroupIdStr(poolId, copysetId);
                    scanMan_->Enqueue(poolId, copysetId);
                }
            }
            break;

        case curve::mds::heartbeat::CANCEL_SCAN_PEER:
            {
                // todo Abnormal scenario
                LogicPoolID poolId = conf.logicalpoolid();
                CopysetID copysetId = conf.copysetid();
<<<<<<< HEAD
                int ret = scanMan_->CancelScanJob(poolId, copysetId);
                if (ret < 0) {
                    LOG(ERROR) << "cancel scan peer failed, "
                               << "peer address: "
                               << conf.configchangeitem().address()
                               << "copyset groupId: "
                               << ToGroupIdStr(poolId, copysetId);
                }
                return ret;
=======
                ret = scanMan_->CancelScanJob(poolId, copysetId);
                (void)ret;
>>>>>>> 994f2e56
            }
            break;

        default:
            LOG(ERROR) << "Invalid configchange type: " << conf.type();
            break;
        }
    }

    return 0;
}

void Heartbeat::HeartbeatWorker() {
    int ret;
    int errorIntervalSec = 2;

    LOG(INFO) << "Starting Heartbeat worker thread.";

    // 处理配置等于0等异常情况
    if (options_.intervalSec <= 4) {
        errorIntervalSec = 2;
    } else {
        errorIntervalSec = options_.intervalSec / 2;
    }

    while (!toStop_.load(std::memory_order_acquire)) {
        HeartbeatRequest req;
        HeartbeatResponse resp;

        LOG(INFO) << "building heartbeat info";
        ret = BuildRequest(&req);
        if (ret != 0) {
            LOG(ERROR) << "Failed to build heartbeat request";
            ::sleep(errorIntervalSec);
            continue;
        }

        LOG(INFO) << "sending heartbeat info";
        ret = SendHeartbeat(req, &resp);
        if (ret != 0) {
            LOG(WARNING) << "Failed to send heartbeat to MDS";
            ::sleep(errorIntervalSec);
            continue;
        }

        LOG(INFO) << "executing heartbeat info";
        ret = ExecTask(resp);
        if (ret != 0) {
            LOG(ERROR) << "Failed to execute heartbeat tasks";
            ::sleep(errorIntervalSec);
            continue;
        }

        waitInterval_.WaitForNextExcution();
    }

    LOG(INFO) << "Heartbeat worker thread stopped.";
}

}  // namespace chunkserver
}  // namespace curve<|MERGE_RESOLUTION|>--- conflicted
+++ resolved
@@ -513,12 +513,7 @@
                 CopysetID copysetId = conf.copysetid();
                 int ret = copyset->GetConfChange(&type, &tmpConf, &peer);
                 // if copyset happen conf change, can't scan and wait retry
-<<<<<<< HEAD
                 if (0 != ret) {
-=======
-                if ((ret = copyset->GetConfChange(&type,
-                                                &confTemp, &peer)) != 0) {
->>>>>>> 994f2e56
                     LOG(ERROR) << "Failed to get config change state of copyset"
                                << ToGroupIdStr(poolId, copysetId);
                     return ret;
@@ -542,7 +537,6 @@
                 // todo Abnormal scenario
                 LogicPoolID poolId = conf.logicalpoolid();
                 CopysetID copysetId = conf.copysetid();
-<<<<<<< HEAD
                 int ret = scanMan_->CancelScanJob(poolId, copysetId);
                 if (ret < 0) {
                     LOG(ERROR) << "cancel scan peer failed, "
@@ -552,10 +546,6 @@
                                << ToGroupIdStr(poolId, copysetId);
                 }
                 return ret;
-=======
-                ret = scanMan_->CancelScanJob(poolId, copysetId);
-                (void)ret;
->>>>>>> 994f2e56
             }
             break;
 
