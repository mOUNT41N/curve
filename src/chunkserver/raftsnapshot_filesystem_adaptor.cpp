--- conflicted
+++ resolved
@@ -28,15 +28,10 @@
 }
 
 RaftSnapshotFilesystemAdaptor::~RaftSnapshotFilesystemAdaptor() {
-<<<<<<< HEAD
-    delete[] tempMetaPageContent;
-    tempMetaPageContent = nullptr;
-=======
     if (tempMetaPageContent != nullptr) {
         delete[] tempMetaPageContent;
         tempMetaPageContent = nullptr;
     }
->>>>>>> 72014a25
     LOG(INFO) << "release raftsnapshot filesystem adaptor!";
 }
 
