/*
 * Project: curve
 * Created Date: Friday October 19th 2018
 * Author: hzsunjianliang
 * Copyright (c) 2018 netease
 */
#include <glog/logging.h>
#include <gflags/gflags.h>

#include "src/mds/server/mds.h"
<<<<<<< HEAD
=======
#include "src/mds/common/mds_define.h"
>>>>>>> 72014a25

DEFINE_string(confPath, "conf/mds.conf", "mds confPath");
DEFINE_string(mdsAddr, "127.0.0.1:6666", "mds listen addr");
DEFINE_string(etcdAddr, "127.0.0.1:2379", "etcd client");
DEFINE_string(mdsDbName, "curve_mds", "mds db name");
DEFINE_int32(sessionInterSec, 5, "mds session expired second");
DEFINE_int32(updateToRepoSec, 5, "interval of update data in mds to repo");
DEFINE_uint32(dummyPort, 6667, "dummy server port");

<<<<<<< HEAD
=======
using ::curve::mds::kMB;
using ::curve::mds::kGB;
using ::curve::mds::DefaultSegmentSize;
using ::curve::mds::kMiniFileLength;

DEFINE_uint64(chunkSize, 16 * kMB, "chunk size");
DEFINE_uint64(segmentSize, 1 * kGB, "segment size");
DEFINE_uint64(minFileLength, 10 * kGB, "min filglength");
>>>>>>> 72014a25

void LoadConfigFromCmdline(Configuration *conf) {
    google::CommandLineFlagInfo info;
    if (GetCommandLineFlagInfo("mdsAddr", &info) && !info.is_default) {
        conf->SetStringValue("mds.listen.addr", FLAGS_mdsAddr);
    }

    if (GetCommandLineFlagInfo("etcdAddr", &info) && !info.is_default) {
        conf->SetStringValue("mds.etcd.endpoint", FLAGS_etcdAddr);
    }

<<<<<<< HEAD
    if (GetCommandLineFlagInfo("mdsDbName", &info) && !info.is_default) {
        conf->SetStringValue("mds.DbName", FLAGS_mdsDbName);
    }

    if (GetCommandLineFlagInfo("sessionInterSec", &info) && !info.is_default) {
        conf->SetIntValue(
            "mds.leader.sessionInterSec", FLAGS_sessionInterSec);
    }

    if (GetCommandLineFlagInfo("updateToRepoSec", &info) && !info.is_default) {
        conf->SetIntValue(
            "mds.topology.TopologyUpdateToRepoSec", FLAGS_updateToRepoSec);
    }

    if (GetCommandLineFlagInfo("dummyPort", &info) && !info.is_default) {
        conf->SetIntValue(
            "mds.dummy.listen.port", FLAGS_dummyPort);
    }
=======
    if (GetCommandLineFlagInfo("chunkSize", &info) && !info.is_default) {
        conf->SetUInt64Value("mds.curvefs.defaultChunkSize", FLAGS_chunkSize);
    }

    if (GetCommandLineFlagInfo("segmentSize", &info) && !info.is_default) {
        DefaultSegmentSize = FLAGS_segmentSize;
    }

    if (GetCommandLineFlagInfo("minFileLength", &info) && !info.is_default) {
        kMiniFileLength = FLAGS_minFileLength;
    }

    if (GetCommandLineFlagInfo("mdsDbName", &info) && !info.is_default) {
        conf->SetStringValue("mds.DbName", FLAGS_mdsDbName);
    }

    if (GetCommandLineFlagInfo("sessionInterSec", &info) && !info.is_default) {
        conf->SetIntValue(
            "mds.leader.sessionInterSec", FLAGS_sessionInterSec);
    }

    if (GetCommandLineFlagInfo("updateToRepoSec", &info) && !info.is_default) {
        conf->SetIntValue(
            "mds.topology.TopologyUpdateToRepoSec", FLAGS_updateToRepoSec);
    }

    if (GetCommandLineFlagInfo("dummyPort", &info) && !info.is_default) {
        conf->SetIntValue(
            "mds.dummy.listen.port", FLAGS_dummyPort);
    }
>>>>>>> 72014a25
}


int main(int argc, char **argv) {
    // 初始化配置
    google::ParseCommandLineFlags(&argc, &argv, false);
    std::string confPath = FLAGS_confPath.c_str();
    auto conf = std::make_shared<Configuration>();
    conf->SetConfigPath(confPath);
    LOG_IF(FATAL, !conf->LoadConfig())
        << "load mds configuration fail, conf path = " << confPath;
    LoadConfigFromCmdline(conf.get());
    conf->PrintConfig();
    if (FLAGS_log_dir.empty()) {
        if (!conf->GetStringValue("mds.common.logDir", &FLAGS_log_dir)) {
            LOG(WARNING) << "no mds.common.logDir in " << confPath
                         << ", will log to /tmp";
        }
    }

    // 初始化日志模块
    google::InitGoogleLogging(argv[0]);

    curve::mds::MDS mds;

    // 初始化各个选项
    mds.InitMdsOptions(conf);

    // 启动 MDS DummyServer用于主从MDS探活及Metric导出
    mds.StartDummy();

    // Master 竞选
    mds.StartCompaginLeader();

    // 选举成功进行初始化所有模块
    mds.Init();

    // 启动对外服务
    mds.Run();

    // 停止server和后台线程
    mds.Stop();

    google::ShutdownGoogleLogging();
    return 0;
}
<<<<<<< HEAD

=======
>>>>>>> 72014a25
<|MERGE_RESOLUTION|>--- conflicted
+++ resolved
@@ -8,10 +8,7 @@
 #include <gflags/gflags.h>
 
 #include "src/mds/server/mds.h"
-<<<<<<< HEAD
-=======
 #include "src/mds/common/mds_define.h"
->>>>>>> 72014a25
 
 DEFINE_string(confPath, "conf/mds.conf", "mds confPath");
 DEFINE_string(mdsAddr, "127.0.0.1:6666", "mds listen addr");
@@ -21,8 +18,6 @@
 DEFINE_int32(updateToRepoSec, 5, "interval of update data in mds to repo");
 DEFINE_uint32(dummyPort, 6667, "dummy server port");
 
-<<<<<<< HEAD
-=======
 using ::curve::mds::kMB;
 using ::curve::mds::kGB;
 using ::curve::mds::DefaultSegmentSize;
@@ -31,7 +26,6 @@
 DEFINE_uint64(chunkSize, 16 * kMB, "chunk size");
 DEFINE_uint64(segmentSize, 1 * kGB, "segment size");
 DEFINE_uint64(minFileLength, 10 * kGB, "min filglength");
->>>>>>> 72014a25
 
 void LoadConfigFromCmdline(Configuration *conf) {
     google::CommandLineFlagInfo info;
@@ -43,26 +37,6 @@
         conf->SetStringValue("mds.etcd.endpoint", FLAGS_etcdAddr);
     }
 
-<<<<<<< HEAD
-    if (GetCommandLineFlagInfo("mdsDbName", &info) && !info.is_default) {
-        conf->SetStringValue("mds.DbName", FLAGS_mdsDbName);
-    }
-
-    if (GetCommandLineFlagInfo("sessionInterSec", &info) && !info.is_default) {
-        conf->SetIntValue(
-            "mds.leader.sessionInterSec", FLAGS_sessionInterSec);
-    }
-
-    if (GetCommandLineFlagInfo("updateToRepoSec", &info) && !info.is_default) {
-        conf->SetIntValue(
-            "mds.topology.TopologyUpdateToRepoSec", FLAGS_updateToRepoSec);
-    }
-
-    if (GetCommandLineFlagInfo("dummyPort", &info) && !info.is_default) {
-        conf->SetIntValue(
-            "mds.dummy.listen.port", FLAGS_dummyPort);
-    }
-=======
     if (GetCommandLineFlagInfo("chunkSize", &info) && !info.is_default) {
         conf->SetUInt64Value("mds.curvefs.defaultChunkSize", FLAGS_chunkSize);
     }
@@ -93,7 +67,6 @@
         conf->SetIntValue(
             "mds.dummy.listen.port", FLAGS_dummyPort);
     }
->>>>>>> 72014a25
 }
 
 
@@ -140,7 +113,3 @@
     google::ShutdownGoogleLogging();
     return 0;
 }
-<<<<<<< HEAD
-
-=======
->>>>>>> 72014a25
