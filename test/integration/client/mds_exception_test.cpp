--- conflicted
+++ resolved
@@ -33,28 +33,12 @@
 curve::client::InflightControl inflightContl;
 
 using curve::CurveCluster;
-<<<<<<< HEAD
-const std::vector<std::string> mdsConf1{
-    {" --confPath=./test/integration/client/config/mds.conf.0"},
-    {" --log_dir=./runlog/MDSExceptionTest"}
-};
-
-const std::vector<std::string> mdsConf2{
-    {" --confPath=./test/integration/client/config/mds.conf.1"},
-    {" --log_dir=./runlog/MDSExceptionTest"}
-};
-
-const std::vector<std::string> mdsConf3{
-    {" --confPath=./test/integration/client/config/mds.conf.2"},
-    {" --log_dir=./runlog/MDSExceptionTest"}
-=======
 const std::vector<std::string> mdsConf{
     {" --confPath=./conf/mds.conf"},
     {" --log_dir=./runlog/MDSExceptionTest"},
     {" --mdsDbName=module_exception_curve_mds"},
     {" --sessionInterSec=20"},
     {" --etcdAddr=127.0.0.1:22230"},
->>>>>>> 2cf7c34f
 };
 
 const std::vector<std::string> chunkserverConf1{
@@ -66,16 +50,12 @@
     {" -chunkFilePoolMetaPath=./moduleException1/chunkfilepool.meta"},
     {" -conf=./conf/chunkserver.conf.example"},
     {" -raft_sync_segments=true"},
-<<<<<<< HEAD
-    {" --log_dir=./runlog/MDSExceptionTest"}
-=======
     {" --log_dir=./runlog/MDSExceptionTest"},
     {" --graceful_quit_on_sigterm"},
     {" -chunkServerIp=127.0.0.1"},
     {" -chunkServerPort=22225"},
     {" -enableChunkfilepool=false"},
     {" -mdsListenAddr=127.0.0.1:22222,127.0.0.1:22223,127.0.0.1:22224"}
->>>>>>> 2cf7c34f
 };
 
 const std::vector<std::string> chunkserverConf2{
@@ -87,16 +67,12 @@
     {" -chunkFilePoolMetaPath=./moduleException2/chunkfilepool.meta"},
     {" -conf=./conf/chunkserver.conf.example"},
     {" -raft_sync_segments=true"},
-<<<<<<< HEAD
-    {" --log_dir=./runlog/MDSExceptionTest"}
-=======
     {" --log_dir=./runlog/MDSExceptionTest"},
     {" --graceful_quit_on_sigterm"},
     {" -chunkServerIp=127.0.0.1"},
     {" -chunkServerPort=22226"},
     {" -enableChunkfilepool=false"},
     {" -mdsListenAddr=127.0.0.1:22222,127.0.0.1:22223,127.0.0.1:22224"}
->>>>>>> 2cf7c34f
 };
 
 const std::vector<std::string> chunkserverConf3{
@@ -108,9 +84,6 @@
     {" -chunkFilePoolMetaPath=./moduleException3/chunkfilepool.meta"},
     {" -conf=./conf/chunkserver.conf.example"},
     {" -raft_sync_segments=true"},
-<<<<<<< HEAD
-    {" --log_dir=./runlog/MDSExceptionTest"}
-=======
     {" --log_dir=./runlog/MDSExceptionTest"},
     {" --graceful_quit_on_sigterm"},
     {" -chunkServerIp=127.0.0.1"},
@@ -127,18 +100,12 @@
     std::string("global.logPath=") + logpath,
     std::string("chunkserver.rpcTimeoutMS=1000"),
     std::string("chunkserver.opMaxRetry=10"),
->>>>>>> 2cf7c34f
 };
 
 class MDSModuleException : public ::testing::Test {
  public:
     void SetUp() {
-<<<<<<< HEAD
-        std::this_thread::sleep_for(std::chrono::seconds(60));
-
-=======
         std::string confPath = "./test/integration/client/config/client.conf";
->>>>>>> 2cf7c34f
         system("mkdir ./runlog/MDSExceptionTest");
         system("rm -rf module_exception_test_mds.etcd");
         system("rm -rf moduleException1 moduleException2 moduleException3");
@@ -154,11 +121,7 @@
         cluster->mdsRepo_->dropDataBase();
 
         // 1. 启动etcd
-<<<<<<< HEAD
-        cluster->StarSingleEtcd(1, "127.0.0.1:22230", "127.0.0.1:22231",
-=======
         cluster->StartSingleEtcd(1, "127.0.0.1:22230", "127.0.0.1:22231",
->>>>>>> 2cf7c34f
         std::vector<std::string>{" --name module_exception_test_mds"});
 
         // 2. 先启动一个mds，让其成为leader，然后再启动另外两个mds节点
@@ -757,18 +720,12 @@
     // 3. 启动后台挂卸载线程，预期挂卸载服务会受影响
     CreateOpenFileBackend();
 
-<<<<<<< HEAD
-    // 4. 启动后台io监测, 从下一个segment开始写，使其触发getorallocate逻辑
-    //    MDS全部不在服务，读写一直异常
-    ASSERT_FALSE(MonitorResume(9*segment_size, 4096, 5));
-=======
     // 4. 下发一个io，sleep一段时间后判断是否返回
     //    由于从下一个segment开始写，使其触发getorallocate逻辑
     //    MDS全部不在服务，写请求一直hang，无法返回
     ASSERT_TRUE(SendAioWriteRequest(9*segment_size, 4096));
     std::this_thread::sleep_for(std::chrono::seconds(30));
     ASSERT_FALSE(writeIOReturnFlag);
->>>>>>> 2cf7c34f
 
     // 5. 等待后台挂卸载监测结束
     WaitBackendCreateDone();
@@ -787,21 +744,13 @@
     ASSERT_TRUE(MonitorResume(segment_size, 4096, 10));
 
     // 10. 再拉起被kill的进程
-<<<<<<< HEAD
-    cluster->StartSingleMDS(2, "127.0.0.1:22223", mdsConf2, false);
-=======
     cluster->StartSingleMDS(2, "127.0.0.1:22223", mdsConf, false);
->>>>>>> 2cf7c34f
 
     // 11. 对集群没有影响
     ASSERT_TRUE(MonitorResume(0, 4096, 1));
 
     // 12. 拉起其他被kill的mds
-<<<<<<< HEAD
-    cluster->StartSingleMDS(3, "127.0.0.1:22224", mdsConf3, false);
-=======
     cluster->StartSingleMDS(3, "127.0.0.1:22224", mdsConf, false);
->>>>>>> 2cf7c34f
 
     LOG(INFO) << "current case: hangThreeMDSThenResumeTheMDS";
     /********** hangThreeMDSThenResumeTheMDS **************/
@@ -823,18 +772,12 @@
     // 3. 启动后台挂卸载线程，预期挂卸载服务会受影响
     CreateOpenFileBackend();
 
-<<<<<<< HEAD
-    // 4. 启动后台io监测, 从下一个segment开始写，使其触发getorallocate逻辑
-    //    不在服务的mds被kill对集群没有影响
-    ret = MonitorResume(10*segment_size, 4096, 10);
-=======
     // 4. 下发一个io，sleep一段时间后判断是否返回
     //    由于从下一个segment开始写，使其触发getorallocate逻辑
     //    MDS全部不在服务，写请求一直hang，无法返回
     ASSERT_TRUE(SendAioWriteRequest(10*segment_size, 4096));
     std::this_thread::sleep_for(std::chrono::seconds(3));
     ret = writeIOReturnFlag;
->>>>>>> 2cf7c34f
     if (ret) {
         cluster->RecoverHangMDS(3, false);
         cluster->RecoverHangMDS(2, false);
@@ -864,21 +807,13 @@
     ret = MonitorResume(segment_size, 4096, 1);
     if (!ret) {
         cluster->RecoverHangMDS(3, false);
-<<<<<<< HEAD
-        cluster->RecoverHangMDS(1, false);
-=======
         cluster->RecoverHangMDS(2, false);
->>>>>>> 2cf7c34f
         ASSERT_TRUE(false);
     }
 
     // 9. 再拉起被hang的进程
     cluster->RecoverHangMDS(3, false);
-<<<<<<< HEAD
-    cluster->RecoverHangMDS(1, false);
-=======
     cluster->RecoverHangMDS(2, false);
->>>>>>> 2cf7c34f
 
     // 10. 对集群没有影响
     ASSERT_TRUE(MonitorResume(0, 4096, 1));
